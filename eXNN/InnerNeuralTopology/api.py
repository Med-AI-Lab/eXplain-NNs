import matplotlib
import torch
from typing import Dict, List
from eXNN.InnerNeuralTopology.homologies import InnerNetspaceHomologies, _ComputeBarcode


def ComputeBarcode(data: torch.Tensor,
                   hom_type: str,
                   coefs_type: str) -> matplotlib.figure.Figure:
    """This function plots persistent homologies for a cloud of points as barcodes.

    Args:
        data (torch.Tensor): input data of shape NxC1x...xCk,
            where N is the number of data points,
            C1,...,Ck are dimensions of each data point
        hom_type (str): homotopy type
        coefs_type (str): coefficients type

    Returns:
        matplotlib.figure.Figure: barcode plot
    """
    return _ComputeBarcode(data, hom_type, coefs_type)


def NetworkHomologies(model: torch.nn.Module,
                      data: torch.Tensor,
                      layers: List[str],
                      hom_type: str,
                      coefs_type: str) -> Dict[str, matplotlib.figure.Figure]:
    """
<<<<<<< HEAD
    The function plots persistent homologies for latent representations on different levels
        of the neural network as barcodes.
=======
    The function plots persistent homologies for latent representations
        on different levels of the neural network as barcodes.
>>>>>>> 86c07f2b

    Args:
        model (torch.nn.Module): neural network
        data (torch.Tensor): input data of shape NxC1x...xCk,
            where N is the number of data points,
            C1,...,Ck are dimensions of each data point
        layers (List[str]): list of layers for visualization. Defaults to None.
            If None, visualization for all layers is performed
        hom_type (str): homotopy type
        coefs_type (str): coefficients type

    Returns:
        Dict[str, matplotlib.figure.Figure]: dictionary with a barcode plot for each layer
    """
    res = {}
    for layer in layers:
        res[layer] = InnerNetspaceHomologies(model, data, layer, hom_type, coefs_type)
    return res<|MERGE_RESOLUTION|>--- conflicted
+++ resolved
@@ -28,13 +28,8 @@
                       hom_type: str,
                       coefs_type: str) -> Dict[str, matplotlib.figure.Figure]:
     """
-<<<<<<< HEAD
-    The function plots persistent homologies for latent representations on different levels
-        of the neural network as barcodes.
-=======
     The function plots persistent homologies for latent representations
         on different levels of the neural network as barcodes.
->>>>>>> 86c07f2b
 
     Args:
         model (torch.nn.Module): neural network
