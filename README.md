<p align="center">
    <img src="/docs/banner.png">
</p>

[![SAI](https://github.com/ITMO-NSS-team/open-source-ops/blob/master/badges/SAI_badge_flat.svg)](https://sai.itmo.ru/)
[![ITMO](https://github.com/ITMO-NSS-team/open-source-ops/blob/master/badges/ITMO_badge_flat_rus.svg)](https://en.itmo.ru/en/)

[![Documentation](https://github.com/aimclub/eXplain-NNs/actions/workflows/pages/pages-build-deployment/badge.svg)](https://med-ai-lab.github.io/eXplain-NNs-documentation/)
[![license](https://img.shields.io/github/license/aimclub/eXplain-NNs)](https://github.com/aimclub/eXplain-NNs/blob/main/LICENSE)
[![Rus](https://img.shields.io/badge/lang-ru-yellow.svg)](/README_ru.md)
[![Mirror](https://img.shields.io/badge/mirror-GitLab-orange)](https://gitlab.actcognitive.org/itmo-sai-code/eXplain-NNs)

# eXplain-NNs
This repository contains eXplain-NNs Library - an open-source library with explainable AI (XAI) methods for analyzing neural networks. This library provides several XAI methods for latent spaces analysis and uncertainty estimation.

## Project Description

### eXplain-NNs methods
XAI methods implemented in the library
1. visualization of latent spaces
1. homology analysis of latent spaces
1. uncertainty estimation via bayesianization

Thus compared to other XAI libraries, eXplain-NNs Library:
* Provides homology analysis of latent spaces
* Impelemnts a novel method of uncertainty estimation via bayesianization

Details of [implemented methods](/docs/methods.md).

### Data Requirement
* The library supports only models that are:
    * fully connected or convolutional
    * designed for classification task

## Installation
Requirements: Python 3.8
1. [optional] create Python environment, e.g.
    ```
    $ conda create -n eXNN python=3.8
    $ conda activate eXNN
    ```
1. install requirements from [requirements.txt](/requirements.txt)
    ```
    $ pip install -r requirements.txt
    ```
1. install the library as a package
    ```
    $ python -m pip install git+ssh://git@github.com/Med-AI-Lab/eXplain-NNs
    ```

Video demonstration of installation process is available [here](https://drive.google.com/file/d/1Sv8UiRwWfMLJ0kOSYHB_PgILHzNcqfs0/view?usp=sharing).


## Development
Requirements: Python 3.8
1. [optional] create Python environment, e.g.
    ```
    $ conda create -n eXNN python=3.8
    $ conda activate eXNN
    ```
1. clone repository and install all requirements
    ```
    $ git clone git@github.com:Med-AI-Lab/eXplain-NNs.git
    $ cd eXplain-NNs
    $ pip install -r requirements.txt
    ```
1. run tests
    ```
    $ pytest tests/tests.py
    ```
1. fix code style to match PEP8 automatically
    ```
    $ make format
    ```
1. check that code style matches PEP8
    ```
    $ make check
    ```
1. build a PyPi package locally
    ```
    $ python3 -m pip install --upgrade build
    $ python3 -m build
    ```

## Documentation
The general description is available [here](https://med-ai-lab.github.io/eXplain-NNs-documentation/).

eXplain-NNs Library API is available [here](https://med-ai-lab.github.io/eXplain-NNs-documentation/api_docs/eXNN.html)


## Examples & Tutorials
We provides examples of different levels of complexity:
* [minimal] minimalistic examples presenting our API
* [basic] applying eXNN to simple tasks like MNIST classification
* [use cases] demonstation of eXplain-NN usage for solving different use cases in industrial tasks

### Minimal
This colab contains minimalistic demonstration of our API on dummy objects:

[![minimal](https://colab.research.google.com/assets/colab-badge.svg)](https://colab.research.google.com/drive/1lOiB50LppDiiRHTv184JMuQ2IvZ4I4rp?usp=sharing)

### Basic
Here are colabs demonstrating how to work with different modules of our API on simple tasks:
| Colab Link | Module |
| ------------- | ------------- |
| [![bayes](https://colab.research.google.com/assets/colab-badge.svg)](https://colab.research.google.com/drive/1Ayd0IronxUIfnbAmWQLHiILG2qtBBpF4?usp=sharing)| bayes |
| [![topology](https://colab.research.google.com/assets/colab-badge.svg)](https://colab.research.google.com/drive/1T5ENfNaCIRI61LM2ZhtU8lfmvRmlfiEo?usp=sharing)| topology |
| [![visualization](https://colab.research.google.com/assets/colab-badge.svg)](https://colab.research.google.com/drive/1LJVdWTv-wcASSMX4is_E15TR7XJsT7W3?usp=sharing)| visualization |

<<<<<<< HEAD
### Use Cases
This block provides examples how eXplain-NNs can be used to solve different use cases in industrial tasks. For demonstration purposed 3 tasks are used:
* [satellite] landscape classification from satellite imagery
* [electronics] electronic components and devices classification
* [ECG] ECG diagnostics

| Colab Link | Task | Use Case |
| ------------- | ------------- | ------------- |
| [![CNN_viz](https://colab.research.google.com/assets/colab-badge.svg)](https://colab.research.google.com/drive/12ZJigH-0geGTefNXnCM5dQ71d4tqlf6L?usp=sharing)| satellite | Visualization of data manifold evolution from layer to layer |
| [![adv](https://colab.research.google.com/assets/colab-badge.svg)](https://colab.research.google.com/drive/1n50WUu2ZKZ6nrT9DuFD3q87m3yZvxkwm?usp=sharing) | satellite | Detecting adversarial examples |
| [![generalize](https://colab.research.google.com/assets/colab-badge.svg)](https://colab.research.google.com/drive/1mG-VrP7J7OoCvIQDl7n5YWEIdyfFg_0I?usp=sharing) | electronics | Estimating generalization of a NN |
| [![RNN_viz](https://colab.research.google.com/assets/colab-badge.svg)](https://colab.research.google.com/drive/1aAtqxQLcOsSJJumfsmS9HGLgHrOFHlfk?usp=sharing) | ECG | Visualization of data manifold evolution from layer to layer |
=======
### Сценарии использования
В этом блоке представлены примеры использования eXplain-NN для решения различных вариантов использования в промышленных задачах. Для демонстрационных целей используются 4 задачи:
* [спутник] классификация ландшафтов по спутниковым снимкам.
* [электроника] классификация электронных компонентов и устройств
* [ЭКГ] диагностика ЭКГ
* [полупроводники] детекция дефектов при тестировании полупроводниковых пластин

| Colab Link | Task | Use Case |
| ------------- | ------------- | ------------- |
| [![CNN_viz](https://colab.research.google.com/assets/colab-badge.svg)](https://colab.research.google.com/drive/12ZJigH-0geGTefNXnCM5dQ71d4tqlf6L?usp=sharing)| спутник | Визуализация изменения многообразия данных от слоя к слою |
| [![adv](https://colab.research.google.com/assets/colab-badge.svg)](https://colab.research.google.com/drive/1n50WUu2ZKZ6nrT9DuFD3q87m3yZvxkwm?usp=sharing) | спутник | Детекция adversarial данных |
| [![generalize](https://colab.research.google.com/assets/colab-badge.svg)](https://colab.research.google.com/drive/1mG-VrP7J7OoCvIQDl7n5YWEIdyfFg_0I?usp=sharing) | электроника | Оценка обобщающей способности нейронной сети |
| [![RNN_viz](https://colab.research.google.com/assets/colab-badge.svg)](https://colab.research.google.com/drive/1aAtqxQLcOsSJJumfsmS9HGLgHrOFHlfk?usp=sharing) | ЭКГ | Визуализация изменения многообразия данных от слоя к слою |
| [![wafer](https://colab.research.google.com/assets/colab-badge.svg)](https://colab.research.google.com/drive/1nGpnO1wC7jp3fW4rjVfucvKyz_FA8hYp?usp=sharing) | полупроводники | Детекция дефектов при тестировании полупроводниковых пластин |
>>>>>>> 599e626f

## Contribution Guide
The contribution guide is available in the [repository](/docs/contribution.md).

## Acknowledgments

### Affiliation
[ITMO University](https://en.itmo.ru/).

### Supported by
The study is supported by the [Research Center Strong Artificial Intelligence in Industry](<https://sai.itmo.ru/>) 
of [ITMO University](https://en.itmo.ru/) as part of the plan of the center's program: Development and testing of an experimental prototype of a library of strong AI algorithms in terms of algorithms for explaining the results of modeling on data using the semantics and terminology of the subject and problem areas in tasks with high uncertainty, including estimation of the uncertainty of neural network models predictions, analysis and visualization of interlayer transformations of the input variety inside neural networks.

### Developers
* A. Vatyan - team leader
* N. Gusarova - chief scientific advisor
* I. Tomilov
* T. Polevaya
* Ks. Nikulina

## Contacts
* Alexandra Vatyan alexvatyan@gmail.com for collaboration suggestions
* Tatyana Polevaya tpolevaya@itmo.ru for technical questions<|MERGE_RESOLUTION|>--- conflicted
+++ resolved
@@ -7,25 +7,25 @@
 
 [![Documentation](https://github.com/aimclub/eXplain-NNs/actions/workflows/pages/pages-build-deployment/badge.svg)](https://med-ai-lab.github.io/eXplain-NNs-documentation/)
 [![license](https://img.shields.io/github/license/aimclub/eXplain-NNs)](https://github.com/aimclub/eXplain-NNs/blob/main/LICENSE)
-[![Rus](https://img.shields.io/badge/lang-ru-yellow.svg)](/README_ru.md)
+[![Eng](https://img.shields.io/badge/lang-en-red.svg)](/README_eng.md)
 [![Mirror](https://img.shields.io/badge/mirror-GitLab-orange)](https://gitlab.actcognitive.org/itmo-sai-code/eXplain-NNs)
 
 # eXplain-NNs
-This repository contains eXplain-NNs Library - an open-source library with explainable AI (XAI) methods for analyzing neural networks. This library provides several XAI methods for latent spaces analysis and uncertainty estimation.
+Этот репозиторий содержит библиотеку eXplain-NNs — библиотеку с открытым исходным кодом с методами объяснимого ИИ (XAI) для анализа нейронных сетей. Эта библиотека предоставляет несколько методов XAI для анализа латентных пространств и оценки неопределенности.
 
-## Project Description
+## Описание проекта
 
-### eXplain-NNs methods
-XAI methods implemented in the library
-1. visualization of latent spaces
-1. homology analysis of latent spaces
-1. uncertainty estimation via bayesianization
+### Методы
+Методы XAI, реализованные в библиотеке
+1. визуализация латентных пространств
+1. гомологический анализ латентных пространств
+1. оценка неопределенности с помощью байесианизации
 
-Thus compared to other XAI libraries, eXplain-NNs Library:
-* Provides homology analysis of latent spaces
-* Impelemnts a novel method of uncertainty estimation via bayesianization
+Таким образом, по сравнению с другими библиотеками объяснимого ИИ библиотека eXplain-NNs:
+* Обеспечивает анализ гомологий латентных пространств
+* Внедряет новый метод оценки неопределенности с помощью байесианизации XAI для анализа латентных пространств и оценки неопределенности.
 
-Details of [implemented methods](/docs/methods.md).
+Детали [реализации методов](/docs/methods.md).
 
 ### Data Requirement
 * The library supports only models that are:
@@ -33,94 +33,81 @@
     * designed for classification task
 
 ## Installation
-Requirements: Python 3.8
-1. [optional] create Python environment, e.g.
+Требования: Python 3.8
+1. [optional] создайте среду окружения Python, e.g.
     ```
     $ conda create -n eXNN python=3.8
     $ conda activate eXNN
     ```
-1. install requirements from [requirements.txt](/requirements.txt)
+1. установите зависимости из [requirements.txt](/requirements.txt)
     ```
     $ pip install -r requirements.txt
     ```
-1. install the library as a package
+1. установите библиотеку как пакет
     ```
     $ python -m pip install git+ssh://git@github.com/Med-AI-Lab/eXplain-NNs
     ```
 
-Video demonstration of installation process is available [here](https://drive.google.com/file/d/1Sv8UiRwWfMLJ0kOSYHB_PgILHzNcqfs0/view?usp=sharing).
+Видео с процессом установки можно посмотреть [здесь](https://drive.google.com/file/d/1Sv8UiRwWfMLJ0kOSYHB_PgILHzNcqfs0/view?usp=sharing).
 
 
 ## Development
-Requirements: Python 3.8
-1. [optional] create Python environment, e.g.
+Требования: Python 3.8
+1. [optional] создайте среды окружения Python, e.g.
     ```
     $ conda create -n eXNN python=3.8
     $ conda activate eXNN
     ```
-1. clone repository and install all requirements
+1. клонируйте репозиторий и установите зависимости
     ```
     $ git clone git@github.com:Med-AI-Lab/eXplain-NNs.git
     $ cd eXplain-NNs
     $ pip install -r requirements.txt
     ```
-1. run tests
+1. запуск тестов
     ```
     $ pytest tests/tests.py
     ```
-1. fix code style to match PEP8 automatically
+1. приведение стиля кода в соотвествие с PEP8 автоматически
     ```
     $ make format
     ```
-1. check that code style matches PEP8
+1. проверка стиля кода на соотвествие с PEP8
     ```
     $ make check
     ```
-1. build a PyPi package locally
+1. создание PyPi пакета локально
     ```
     $ python3 -m pip install --upgrade build
     $ python3 -m build
     ```
 
-## Documentation
-The general description is available [here](https://med-ai-lab.github.io/eXplain-NNs-documentation/).
+## Документация
+[Документация](https://med-ai-lab.github.io/eXplain-NNs-documentation/)
 
-eXplain-NNs Library API is available [here](https://med-ai-lab.github.io/eXplain-NNs-documentation/api_docs/eXNN.html)
+[API](https://med-ai-lab.github.io/eXplain-NNs-documentation/api_docs/eXNN.html)
 
 
-## Examples & Tutorials
-We provides examples of different levels of complexity:
-* [minimal] minimalistic examples presenting our API
-* [basic] applying eXNN to simple tasks like MNIST classification
-* [use cases] demonstation of eXplain-NN usage for solving different use cases in industrial tasks
+## Примеры и тьюториалы
+Мы предоставляем примеры разного уровня сложности:
+* [минимальные] минималистичные примеры, представляющие наш API
+* [базовые] применение eXNN для простых задач, таких как классификация MNIST
+* [сценарии использования] демонстрация использования eXplain-NN для решения различных проблем, возникающих в промышленных задачах.
 
-### Minimal
-This colab contains minimalistic demonstration of our API on dummy objects:
+### Минимальные
+Этот колаб содержит минималистическую демонстрацию нашего API на фиктивных объектах:
 
 [![minimal](https://colab.research.google.com/assets/colab-badge.svg)](https://colab.research.google.com/drive/1lOiB50LppDiiRHTv184JMuQ2IvZ4I4rp?usp=sharing)
 
-### Basic
-Here are colabs demonstrating how to work with different modules of our API on simple tasks:
+### Базовые
+Вот колабы, демонстрирующие, как работать с разными модулями нашего API на простых задачах:
+
 | Colab Link | Module |
 | ------------- | ------------- |
 | [![bayes](https://colab.research.google.com/assets/colab-badge.svg)](https://colab.research.google.com/drive/1Ayd0IronxUIfnbAmWQLHiILG2qtBBpF4?usp=sharing)| bayes |
 | [![topology](https://colab.research.google.com/assets/colab-badge.svg)](https://colab.research.google.com/drive/1T5ENfNaCIRI61LM2ZhtU8lfmvRmlfiEo?usp=sharing)| topology |
 | [![visualization](https://colab.research.google.com/assets/colab-badge.svg)](https://colab.research.google.com/drive/1LJVdWTv-wcASSMX4is_E15TR7XJsT7W3?usp=sharing)| visualization |
 
-<<<<<<< HEAD
-### Use Cases
-This block provides examples how eXplain-NNs can be used to solve different use cases in industrial tasks. For demonstration purposed 3 tasks are used:
-* [satellite] landscape classification from satellite imagery
-* [electronics] electronic components and devices classification
-* [ECG] ECG diagnostics
-
-| Colab Link | Task | Use Case |
-| ------------- | ------------- | ------------- |
-| [![CNN_viz](https://colab.research.google.com/assets/colab-badge.svg)](https://colab.research.google.com/drive/12ZJigH-0geGTefNXnCM5dQ71d4tqlf6L?usp=sharing)| satellite | Visualization of data manifold evolution from layer to layer |
-| [![adv](https://colab.research.google.com/assets/colab-badge.svg)](https://colab.research.google.com/drive/1n50WUu2ZKZ6nrT9DuFD3q87m3yZvxkwm?usp=sharing) | satellite | Detecting adversarial examples |
-| [![generalize](https://colab.research.google.com/assets/colab-badge.svg)](https://colab.research.google.com/drive/1mG-VrP7J7OoCvIQDl7n5YWEIdyfFg_0I?usp=sharing) | electronics | Estimating generalization of a NN |
-| [![RNN_viz](https://colab.research.google.com/assets/colab-badge.svg)](https://colab.research.google.com/drive/1aAtqxQLcOsSJJumfsmS9HGLgHrOFHlfk?usp=sharing) | ECG | Visualization of data manifold evolution from layer to layer |
-=======
 ### Сценарии использования
 В этом блоке представлены примеры использования eXplain-NN для решения различных вариантов использования в промышленных задачах. Для демонстрационных целей используются 4 задачи:
 * [спутник] классификация ландшафтов по спутниковым снимкам.
@@ -135,27 +122,25 @@
 | [![generalize](https://colab.research.google.com/assets/colab-badge.svg)](https://colab.research.google.com/drive/1mG-VrP7J7OoCvIQDl7n5YWEIdyfFg_0I?usp=sharing) | электроника | Оценка обобщающей способности нейронной сети |
 | [![RNN_viz](https://colab.research.google.com/assets/colab-badge.svg)](https://colab.research.google.com/drive/1aAtqxQLcOsSJJumfsmS9HGLgHrOFHlfk?usp=sharing) | ЭКГ | Визуализация изменения многообразия данных от слоя к слою |
 | [![wafer](https://colab.research.google.com/assets/colab-badge.svg)](https://colab.research.google.com/drive/1nGpnO1wC7jp3fW4rjVfucvKyz_FA8hYp?usp=sharing) | полупроводники | Детекция дефектов при тестировании полупроводниковых пластин |
->>>>>>> 599e626f
 
-## Contribution Guide
-The contribution guide is available in the [repository](/docs/contribution.md).
+## Как помочь проекту
+[Инструкции](/docs/contribution.md).
 
-## Acknowledgments
+## Организационное
 
-### Affiliation
-[ITMO University](https://en.itmo.ru/).
+### Аффилиация
+[Университет ИТМО](https://en.itmo.ru/).
 
-### Supported by
-The study is supported by the [Research Center Strong Artificial Intelligence in Industry](<https://sai.itmo.ru/>) 
-of [ITMO University](https://en.itmo.ru/) as part of the plan of the center's program: Development and testing of an experimental prototype of a library of strong AI algorithms in terms of algorithms for explaining the results of modeling on data using the semantics and terminology of the subject and problem areas in tasks with high uncertainty, including estimation of the uncertainty of neural network models predictions, analysis and visualization of interlayer transformations of the input variety inside neural networks.
+### Поддержка
+Исследование проводится при поддержке [Исследовательского центра сильного искусственного интеллекта в промышленности](<https://sai.itmo.ru/>) [Университета ИТМО](https://itmo.ru) в рамках мероприятия программы центра: Разработка и испытания экспериментального образца библиотеки алгоритмов сильного ИИ в части алгоритмов объяснения результатов моделирования на данных с использованием семантики и терминологии предметной и проблемной областей в задачах с высокой неопределенностью, включая оценку неопределенности предсказаний моделей нейронных сетей, а также анализ и визуализацию межслойных трансформаций входного многообразия внутри нейронных сетей.
 
-### Developers
-* A. Vatyan - team leader
-* N. Gusarova - chief scientific advisor
-* I. Tomilov
-* T. Polevaya
-* Ks. Nikulina
+### Разработчики
+* А. Ватьян - тим лид
+* Н. Гусарова - научный руководитель
+* И. Томилов
+* Т. Полевая
+* К. Никулина
 
-## Contacts
-* Alexandra Vatyan alexvatyan@gmail.com for collaboration suggestions
-* Tatyana Polevaya tpolevaya@itmo.ru for technical questions+## Контакты
+* Александра Ватьян alexvatyan@gmail.com по вопросам сотрудничества
+* Татьяна Полевая tpolevaya@itmo.ru по техническим вопросам